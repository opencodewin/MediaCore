--- conflicted
+++ resolved
@@ -306,15 +306,6 @@
     {
         if (!HasAudio())
             return 0;
-<<<<<<< HEAD
-        int channels;
-#if !defined(FF_API_OLD_CHANNEL_LAYOUT) && (LIBAVUTIL_VERSION_MAJOR < 58)
-        channels = m_audAvStm->codecpar->channels;
-#else
-        channels = m_audAvStm->codecpar->ch_layout.nb_channels;
-#endif
-        return channels >= 0 ? (uint32_t)channels : 0;
-=======
         int ch;
 #if !defined(FF_API_OLD_CHANNEL_LAYOUT) && (LIBAVUTIL_VERSION_MAJOR < 58)
         ch = m_audAvStm->codecpar->channels;
@@ -322,7 +313,6 @@
         ch = m_audAvStm->codecpar->ch_layout.nb_channels;
 #endif
         return ch >= 0 ? (uint32_t)ch : 0;
->>>>>>> 99c790a4
     }
 
     uint32_t GetAudioSampleRate() const override
@@ -1285,7 +1275,6 @@
                         chMaxWf = -1.f; chMinWf = 1.f;
                     }
                 }
-<<<<<<< HEAD
                 int dstCh;
 #if !defined(FF_API_OLD_CHANNEL_LAYOUT) && (LIBAVUTIL_VERSION_MAJOR < 58)
                 dstCh = dstfrm->channels;
@@ -1293,13 +1282,6 @@
                 dstCh = dstfrm->ch_layout.nb_channels;
 #endif
                 float* ch2ptr = dstCh > 1 && wf2 ? (float*)dstfrm->data[1] : nullptr;
-=======
-#if !defined(FF_API_OLD_CHANNEL_LAYOUT) && (LIBAVUTIL_VERSION_MAJOR < 58)
-                float* ch2ptr = dstfrm->channels > 1 && wf2 ? (float*)dstfrm->data[1] : nullptr;
-#else
-                float* ch2ptr = dstfrm->ch_layout.nb_channels > 1 && wf2 ? (float*)dstfrm->data[1] : nullptr;
-#endif
->>>>>>> 99c790a4
                 if (ch2ptr)
                 {
                     chMaxWf = -1.f; chMinWf = 1.f;
